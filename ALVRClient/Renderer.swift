//
//  Renderer.swift
//
#if os(visionOS)
import CompositorServices
import Metal
import MetalKit
import simd
import Spatial
import ARKit
import VideoToolbox
import ObjectiveC

// The 256 byte aligned size of our uniform structure
let alignedUniformsSize = (MemoryLayout<UniformsArray>.size + 0xFF) & -0x100
let alignedPlaneUniformSize = (MemoryLayout<PlaneUniform>.size + 0xFF) & -0x100

let maxBuffersInFlight = 3
let maxPlanesDrawn = 512

enum RendererError: Error {
    case badVertexDescriptor
}

extension LayerRenderer.Clock.Instant.Duration {
    var timeInterval: TimeInterval {
        let nanoseconds = TimeInterval(components.attoseconds / 1_000_000_000)
        return TimeInterval(components.seconds) + (nanoseconds / TimeInterval(NSEC_PER_SEC))
    }
}

// Focal depth of the timewarp panel, ideally would be adjusted based on the depth
// of what the user is looking at.
let panel_depth: Float = 1

// TODO(zhuowei): what's the z supposed to be?
// x, y, z
// u, v
let fullscreenQuadVertices:[Float] = [-panel_depth, -panel_depth, -panel_depth,
                                       panel_depth, -panel_depth, -panel_depth,
                                       -panel_depth, panel_depth, -panel_depth,
                                       panel_depth, panel_depth, -panel_depth,
                                       0, 1,
                                       0.5, 1,
                                       0, 0,
                                       0.5, 0]

class Renderer {

    public let device: MTLDevice
    let commandQueue: MTLCommandQueue
    
    var pipelineState: MTLRenderPipelineState
    var depthStateAlways: MTLDepthStencilState
    var depthStateGreater: MTLDepthStencilState
    var colorMap: MTLTexture

    let inFlightSemaphore = DispatchSemaphore(value: maxBuffersInFlight)

    var dynamicUniformBuffer: MTLBuffer
    var uniformBufferOffset = 0
    var uniformBufferIndex = 0
    var uniforms: UnsafeMutablePointer<UniformsArray>
    
    var dynamicPlaneUniformBuffer: MTLBuffer
    var planeUniformBufferOffset = 0
    var planeUniformBufferIndex = 0
    var planeUniforms: UnsafeMutablePointer<PlaneUniform>

    var rotation: Float = 0

    var mesh: MTKMesh

    let layerRenderer: LayerRenderer
    // TODO(zhuowei): make this a real deque
    var metalTextureCache: CVMetalTextureCache!
    let mtlVertexDescriptor: MTLVertexDescriptor
    var videoFramePipelineState: MTLRenderPipelineState!
    var videoFrameDepthPipelineState: MTLRenderPipelineState!
    var fullscreenQuadBuffer:MTLBuffer!
    var lastIpd:Float = -1
    
    init(_ layerRenderer: LayerRenderer) {
        self.layerRenderer = layerRenderer
        self.device = layerRenderer.device
        self.commandQueue = self.device.makeCommandQueue()!

        let uniformBufferSize = alignedUniformsSize * maxBuffersInFlight
        self.dynamicUniformBuffer = self.device.makeBuffer(length:uniformBufferSize,
                                                           options:[MTLResourceOptions.storageModeShared])!
        self.dynamicUniformBuffer.label = "UniformBuffer"
        uniforms = UnsafeMutableRawPointer(dynamicUniformBuffer.contents()).bindMemory(to:UniformsArray.self, capacity:1)

        let planeUniformBufferSize = alignedPlaneUniformSize * maxPlanesDrawn
        self.dynamicPlaneUniformBuffer = self.device.makeBuffer(length:planeUniformBufferSize,
                                                           options:[MTLResourceOptions.storageModeShared])!
        self.dynamicPlaneUniformBuffer.label = "PlaneUniformBuffer"
        planeUniforms = UnsafeMutableRawPointer(dynamicPlaneUniformBuffer.contents()).bindMemory(to:PlaneUniform.self, capacity:1)

        mtlVertexDescriptor = Renderer.buildMetalVertexDescriptor()

        do {
            pipelineState = try Renderer.buildRenderPipelineWithDevice(device: device,
                                                                       layerRenderer: layerRenderer,
                                                                       mtlVertexDescriptor: mtlVertexDescriptor)
        } catch {
            fatalError("Unable to compile render pipeline state.  Error info: \(error)")
        }

        let depthStateDescriptorAlways = MTLDepthStencilDescriptor()
        depthStateDescriptorAlways.depthCompareFunction = MTLCompareFunction.always
        depthStateDescriptorAlways.isDepthWriteEnabled = true
        self.depthStateAlways = device.makeDepthStencilState(descriptor:depthStateDescriptorAlways)!
        
        let depthStateDescriptorGreater = MTLDepthStencilDescriptor()
        depthStateDescriptorGreater.depthCompareFunction = MTLCompareFunction.greater
        depthStateDescriptorGreater.isDepthWriteEnabled = true
        self.depthStateGreater = device.makeDepthStencilState(descriptor:depthStateDescriptorGreater)!

        do {
            mesh = try Renderer.buildMesh(device: device, mtlVertexDescriptor: mtlVertexDescriptor)
        } catch {
            fatalError("Unable to build MetalKit Mesh. Error info: \(error)")
        }

        do {
            colorMap = try Renderer.loadTexture(device: device, textureName: "ColorMap")
        } catch {
            fatalError("Unable to load texture. Error info: \(error)")
        }
        
        if CVMetalTextureCacheCreate(nil, nil, self.device, nil, &metalTextureCache) != 0 {
            fatalError("CVMetalTextureCacheCreate")
        }
        fullscreenQuadVertices.withUnsafeBytes {
            fullscreenQuadBuffer = device.makeBuffer(bytes: $0.baseAddress!, length: $0.count)
        }

        EventHandler.shared.renderStarted = true


    }
    
    func startRenderLoop() {
        Task {
            guard let settings = Settings.getAlvrSettings() else {
                fatalError("streaming started: failed to retrieve alvr settings")
            }
            let foveationVars = FFR.calculateFoveationVars(alvrEvent: EventHandler.shared.streamEvent!.STREAMING_STARTED, foveationSettings: settings.video.foveatedEncoding)
            videoFramePipelineState = try! Renderer.buildRenderPipelineForVideoFrameWithDevice(
                                device: device,
                                layerRenderer: layerRenderer,
                                mtlVertexDescriptor: mtlVertexDescriptor,
                                foveationVars: foveationVars
            )
            videoFrameDepthPipelineState = try! Renderer.buildRenderPipelineForVideoFrameDepthWithDevice(
                                device: device,
                                layerRenderer: layerRenderer,
                                mtlVertexDescriptor: mtlVertexDescriptor,
                                foveationVars: foveationVars
            )
            let renderThread = Thread {
                self.renderLoop()
            }
            renderThread.name = "Render Thread"
            renderThread.start()
        }
    }

    class func buildMetalVertexDescriptor() -> MTLVertexDescriptor {
        // Create a Metal vertex descriptor specifying how vertices will by laid out for input into our render
        //   pipeline and how we'll layout our Model IO vertices

        let mtlVertexDescriptor = MTLVertexDescriptor()

        mtlVertexDescriptor.attributes[VertexAttribute.position.rawValue].format = MTLVertexFormat.float3
        mtlVertexDescriptor.attributes[VertexAttribute.position.rawValue].offset = 0
        mtlVertexDescriptor.attributes[VertexAttribute.position.rawValue].bufferIndex = BufferIndex.meshPositions.rawValue

        mtlVertexDescriptor.attributes[VertexAttribute.texcoord.rawValue].format = MTLVertexFormat.float2
        mtlVertexDescriptor.attributes[VertexAttribute.texcoord.rawValue].offset = 0
        mtlVertexDescriptor.attributes[VertexAttribute.texcoord.rawValue].bufferIndex = BufferIndex.meshGenerics.rawValue

        mtlVertexDescriptor.layouts[BufferIndex.meshPositions.rawValue].stride = 12
        mtlVertexDescriptor.layouts[BufferIndex.meshPositions.rawValue].stepRate = 1
        mtlVertexDescriptor.layouts[BufferIndex.meshPositions.rawValue].stepFunction = MTLVertexStepFunction.perVertex

        mtlVertexDescriptor.layouts[BufferIndex.meshGenerics.rawValue].stride = 8
        mtlVertexDescriptor.layouts[BufferIndex.meshGenerics.rawValue].stepRate = 1
        mtlVertexDescriptor.layouts[BufferIndex.meshGenerics.rawValue].stepFunction = MTLVertexStepFunction.perVertex

        return mtlVertexDescriptor
    }

    class func buildRenderPipelineWithDevice(device: MTLDevice,
                                             layerRenderer: LayerRenderer,
                                             mtlVertexDescriptor: MTLVertexDescriptor) throws -> MTLRenderPipelineState {
        /// Build a render state pipeline object

        let library = device.makeDefaultLibrary()

        let vertexFunction = library?.makeFunction(name: "vertexShader")
        let fragmentFunction = library?.makeFunction(name: "fragmentShader")

        let pipelineDescriptor = MTLRenderPipelineDescriptor()
        pipelineDescriptor.label = "RenderPipeline"
        pipelineDescriptor.vertexFunction = vertexFunction
        pipelineDescriptor.fragmentFunction = fragmentFunction
        pipelineDescriptor.vertexDescriptor = mtlVertexDescriptor

        pipelineDescriptor.colorAttachments[0].pixelFormat = layerRenderer.configuration.colorFormat
        pipelineDescriptor.depthAttachmentPixelFormat = layerRenderer.configuration.depthFormat

        pipelineDescriptor.maxVertexAmplificationCount = layerRenderer.properties.viewCount
        
        return try device.makeRenderPipelineState(descriptor: pipelineDescriptor)
    }
    
    // Depth-only renderer, for correcting after overlay render just so Apple's compositor isn't annoying about it
    class func buildRenderPipelineForVideoFrameDepthWithDevice(device: MTLDevice,
                                                          layerRenderer: LayerRenderer,
                                                          mtlVertexDescriptor: MTLVertexDescriptor,
                                                          foveationVars: FoveationVars) throws -> MTLRenderPipelineState {
        /// Build a render state pipeline object

        let library = device.makeDefaultLibrary()

        let vertexFunction = library?.makeFunction(name: "videoFrameVertexShader")
         
        let fragmentConstants = FFR.makeFunctionConstants(foveationVars)
        let fragmentFunction = try library?.makeFunction(name: "videoFrameDepthFragmentShader", constantValues: fragmentConstants)

        let pipelineDescriptor = MTLRenderPipelineDescriptor()
        pipelineDescriptor.label = "VideoFrameDepthRenderPipeline"
        pipelineDescriptor.vertexFunction = vertexFunction
        pipelineDescriptor.fragmentFunction = fragmentFunction
        pipelineDescriptor.vertexDescriptor = mtlVertexDescriptor

        pipelineDescriptor.colorAttachments[0].pixelFormat = layerRenderer.configuration.colorFormat
        pipelineDescriptor.depthAttachmentPixelFormat = layerRenderer.configuration.depthFormat

        pipelineDescriptor.maxVertexAmplificationCount = layerRenderer.properties.viewCount
        
        return try device.makeRenderPipelineState(descriptor: pipelineDescriptor)
    }
    
    class func buildRenderPipelineForVideoFrameWithDevice(device: MTLDevice,
                                                          layerRenderer: LayerRenderer,
                                                          mtlVertexDescriptor: MTLVertexDescriptor,
                                                          foveationVars: FoveationVars) throws -> MTLRenderPipelineState {
        /// Build a render state pipeline object

        let library = device.makeDefaultLibrary()

        let vertexFunction = library?.makeFunction(name: "videoFrameVertexShader")
         
        let fragmentConstants = FFR.makeFunctionConstants(foveationVars)
        let fragmentFunction = try library?.makeFunction(name: "videoFrameFragmentShader", constantValues: fragmentConstants)

        let pipelineDescriptor = MTLRenderPipelineDescriptor()
        pipelineDescriptor.label = "VideoFrameRenderPipeline"
        pipelineDescriptor.vertexFunction = vertexFunction
        pipelineDescriptor.fragmentFunction = fragmentFunction
        pipelineDescriptor.vertexDescriptor = mtlVertexDescriptor

        pipelineDescriptor.colorAttachments[0].pixelFormat = layerRenderer.configuration.colorFormat
        pipelineDescriptor.depthAttachmentPixelFormat = layerRenderer.configuration.depthFormat

        pipelineDescriptor.maxVertexAmplificationCount = layerRenderer.properties.viewCount
        
        return try device.makeRenderPipelineState(descriptor: pipelineDescriptor)
    }

    class func buildMesh(device: MTLDevice,
                         mtlVertexDescriptor: MTLVertexDescriptor) throws -> MTKMesh {
        /// Create and condition mesh data to feed into a pipeline using the given vertex descriptor

        let metalAllocator = MTKMeshBufferAllocator(device: device)

        let mdlMesh = MDLMesh.newBox(withDimensions: SIMD3<Float>(4, 4, 4),
                                     segments: SIMD3<UInt32>(2, 2, 2),
                                     geometryType: MDLGeometryType.triangles,
                                     inwardNormals:false,
                                     allocator: metalAllocator)

        let mdlVertexDescriptor = MTKModelIOVertexDescriptorFromMetal(mtlVertexDescriptor)

        guard let attributes = mdlVertexDescriptor.attributes as? [MDLVertexAttribute] else {
            throw RendererError.badVertexDescriptor
        }
        attributes[VertexAttribute.position.rawValue].name = MDLVertexAttributePosition
        attributes[VertexAttribute.texcoord.rawValue].name = MDLVertexAttributeTextureCoordinate

        mdlMesh.vertexDescriptor = mdlVertexDescriptor

        return try MTKMesh(mesh:mdlMesh, device:device)
    }

    class func loadTexture(device: MTLDevice,
                           textureName: String) throws -> MTLTexture {
        /// Load texture data with optimal parameters for sampling

        let textureLoader = MTKTextureLoader(device: device)

        let textureLoaderOptions = [
            MTKTextureLoader.Option.generateMipmaps: NSNumber(value: true),
            MTKTextureLoader.Option.textureUsage: NSNumber(value: MTLTextureUsage.shaderRead.rawValue),
            MTKTextureLoader.Option.textureStorageMode: NSNumber(value: MTLStorageMode.`private`.rawValue)
        ]

        return try textureLoader.newTexture(name: textureName,
                                            scaleFactor: 1.0,
                                            bundle: nil,
                                            options: textureLoaderOptions)

    }

    private func updateDynamicBufferState() {
        /// Update the state of our uniform buffers before rendering

        uniformBufferIndex = (uniformBufferIndex + 1) % maxBuffersInFlight

        uniformBufferOffset = alignedUniformsSize * uniformBufferIndex

        uniforms = UnsafeMutableRawPointer(dynamicUniformBuffer.contents() + uniformBufferOffset).bindMemory(to:UniformsArray.self, capacity:1)
    }
    
    private func selectNextPlaneUniformBuffer() {
        /// Update the state of our uniform buffers before rendering

        planeUniformBufferIndex = (planeUniformBufferIndex + 1) % maxPlanesDrawn
        planeUniformBufferOffset = alignedPlaneUniformSize * planeUniformBufferIndex
        planeUniforms = UnsafeMutableRawPointer(dynamicPlaneUniformBuffer.contents() + planeUniformBufferOffset).bindMemory(to:PlaneUniform.self, capacity:1)
    }

    private func updateGameStateForVideoFrame(drawable: LayerRenderer.Drawable, framePose: simd_float4x4) {
        let simdDeviceAnchor = drawable.deviceAnchor != nil ? drawable.deviceAnchor!.originFromAnchorTransform : matrix_identity_float4x4
        
        func uniforms(forViewIndex viewIndex: Int) -> Uniforms {
            let view = drawable.views[viewIndex]
            
            let viewMatrix = (simdDeviceAnchor * view.transform).inverse
            let viewMatrixFrame = (framePose.inverse * simdDeviceAnchor).inverse
            let projection = ProjectiveTransform3D(leftTangent: Double(view.tangents[0]),
                                                   rightTangent: Double(view.tangents[1]),
                                                   topTangent: Double(view.tangents[2]),
                                                   bottomTangent: Double(view.tangents[3]),
                                                   nearZ: Double(drawable.depthRange.y),
                                                   farZ: Double(drawable.depthRange.x),
                                                   reverseZ: true)
            return Uniforms(projectionMatrix: .init(projection), modelViewMatrixFrame: viewMatrixFrame, modelViewMatrix: viewMatrix, tangents: view.tangents)
        }
        
        self.uniforms[0].uniforms.0 = uniforms(forViewIndex: 0)
        if drawable.views.count > 1 {
            self.uniforms[0].uniforms.1 = uniforms(forViewIndex: 1)
        }
    }

    func renderFrame() {
        /// Per frame updates hare
        EventHandler.shared.framesRendered += 1
        var streamingActiveForFrame = EventHandler.shared.streamingActive
        
        var queuedFrame:QueuedFrame? = nil
        if streamingActiveForFrame {
            let startPollTime = CACurrentMediaTime()
            while true {
                sched_yield()
                objc_sync_enter(EventHandler.shared.frameQueueLock)
                queuedFrame = EventHandler.shared.frameQueue.count > 0 ? EventHandler.shared.frameQueue.removeFirst() : nil
                objc_sync_exit(EventHandler.shared.frameQueueLock)
                if queuedFrame != nil {
                    break
                }
                
                // Recycle old frame with old timestamp/anchor (visionOS doesn't do timewarp for us?)
                if EventHandler.shared.lastQueuedFrame != nil {
                    queuedFrame = EventHandler.shared.lastQueuedFrame
                    break
                }
                
                if CACurrentMediaTime() - startPollTime > 0.002 {
                    break
                }
            }
        }
        
        if queuedFrame == nil && streamingActiveForFrame {
            streamingActiveForFrame = false
        }
        
        guard let frame = layerRenderer.queryNextFrame() else { return }
        guard let timing = frame.predictTiming() else { return }
        let renderingStreaming = streamingActiveForFrame && queuedFrame != nil
        
        frame.startUpdate()
        frame.endUpdate()
        LayerRenderer.Clock().wait(until: timing.optimalInputTime)
        frame.startSubmission()
        
        guard let commandBuffer = commandQueue.makeCommandBuffer() else {
            fatalError("Failed to create command buffer")
        }
        
        guard let drawable = frame.queryDrawable() else {
            if queuedFrame != nil {
                EventHandler.shared.lastQueuedFrame = queuedFrame
            }
            return
        }
        
        if queuedFrame != nil && EventHandler.shared.lastSubmittedTimestamp != queuedFrame!.timestamp {
            alvr_report_compositor_start(queuedFrame!.timestamp)
        }

        if EventHandler.shared.alvrInitialized && streamingActiveForFrame {
            let ipd = drawable.views.count > 1 ? simd_length(drawable.views[0].transform.columns.3 - drawable.views[1].transform.columns.3) : 0.063
            if abs(lastIpd - ipd) > 0.001 {
                print("Send view config")
                lastIpd = ipd
                let leftAngles = atan(drawable.views[0].tangents)
                let rightAngles = drawable.views.count > 1 ? atan(drawable.views[1].tangents) : leftAngles
                let leftFov = AlvrFov(left: -leftAngles.x, right: leftAngles.y, up: leftAngles.z, down: -leftAngles.w)
                let rightFov = AlvrFov(left: -rightAngles.x, right: rightAngles.y, up: rightAngles.z, down: -rightAngles.w)
                let fovs = [leftFov, rightFov]
                alvr_send_views_config(fovs, ipd)
            }
        }
        
        _ = inFlightSemaphore.wait(timeout: DispatchTime.distantFuture)
        
        objc_sync_enter(EventHandler.shared.frameQueueLock)
        EventHandler.shared.framesSinceLastDecode += 1
        objc_sync_exit(EventHandler.shared.frameQueueLock)
        
        
        
        let vsyncTime = LayerRenderer.Clock.Instant.epoch.duration(to: drawable.frameTiming.presentationTime).timeInterval
        let vsyncTimeNs = UInt64(vsyncTime * Double(NSEC_PER_SEC))
        let framePreviouslyPredictedPose = queuedFrame != nil ? WorldTracker.shared.lookupDeviceAnchorFor(timestamp: queuedFrame!.timestamp) : nil

        if renderingStreaming && queuedFrame != nil && framePreviouslyPredictedPose == nil {
            print("missing anchor!!", queuedFrame!.timestamp)
        }
        
        // Do NOT move this, just in case, because DeviceAnchor is wonkey and every DeviceAnchor mutates each other.
        if EventHandler.shared.alvrInitialized /*&& (lastSubmittedTimestamp != queuedFrame?.timestamp)*/ {
            let targetTimestamp = vsyncTime + (Double(min(alvr_get_head_prediction_offset_ns(), WorldTracker.maxPrediction)) / Double(NSEC_PER_SEC))
            WorldTracker.shared.sendTracking(targetTimestamp: targetTimestamp)
        }
        
        let deviceAnchor = WorldTracker.shared.worldTracking.queryDeviceAnchor(atTimestamp: vsyncTime)
        drawable.deviceAnchor = deviceAnchor
        
        /*if let queuedFrame = queuedFrame {
            let test_ts = queuedFrame.timestamp
            print("draw: \(test_ts)")
        }*/
        
        let semaphore = inFlightSemaphore
        commandBuffer.addCompletedHandler { (_ commandBuffer)-> Swift.Void in
            if EventHandler.shared.alvrInitialized && queuedFrame != nil && EventHandler.shared.lastSubmittedTimestamp != queuedFrame?.timestamp {
                let currentTimeNs = UInt64(CACurrentMediaTime() * Double(NSEC_PER_SEC))
                //print("Finished:", queuedFrame!.timestamp)
                alvr_report_submit(queuedFrame!.timestamp, vsyncTimeNs &- currentTimeNs)
                EventHandler.shared.lastSubmittedTimestamp = queuedFrame!.timestamp
            }
            semaphore.signal()
        }
        
        if renderingStreaming {
            renderStreamingFrame(drawable: drawable, commandBuffer: commandBuffer, queuedFrame: queuedFrame, framePose: framePreviouslyPredictedPose ?? matrix_identity_float4x4)
        }
        
        drawable.encodePresent(commandBuffer: commandBuffer)
        
        commandBuffer.commit()
        
        frame.endSubmission()
        
        EventHandler.shared.lastQueuedFrame = queuedFrame
<<<<<<< HEAD
    }
    
    func planeToColor(plane: PlaneAnchor) -> simd_float4 {
        let subtleChange = 0.75 + ((Float(plane.id.hashValue & 0xFF) / Float(0xff)) * 0.25)
        switch(plane.classification) {
            case .ceiling: // #62ea80
                return simd_float4(0.3843137254901961, 0.9176470588235294, 0.5019607843137255, 1.0) * subtleChange
            case .door: // #1a5ff4
                return simd_float4(0.10196078431372549, 0.37254901960784315, 0.9568627450980393, 1.0) * subtleChange
            case .floor: // #bf6505
                return simd_float4(0.7490196078431373, 0.396078431372549, 0.0196078431372549, 1.0) * subtleChange
            case .seat: // #ef67af
                return simd_float4(0.9372549019607843, 0.403921568627451, 0.6862745098039216, 1.0) * subtleChange
            case .table: // #c937d3
                return simd_float4(0.788235294117647, 0.21568627450980393, 0.8274509803921568, 1.0) * subtleChange
            case .wall: // #dced5e
                return simd_float4(0.8627450980392157, 0.9294117647058824, 0.3686274509803922, 1.0) * subtleChange
            case .window: // #4aefce
                return simd_float4(0.2901960784313726, 0.9372549019607843, 0.807843137254902, 1.0) * subtleChange
            case .unknown: // #0e576b
                return simd_float4(0.054901960784313725, 0.3411764705882353, 0.4196078431372549, 1.0) * subtleChange
            case .undetermined: // #749606
                return simd_float4(0.4549019607843137, 0.5882352941176471, 0.023529411764705882, 1.0) * subtleChange
            default:
                return simd_float4(1.0, 0.0, 0.0, 1.0) * subtleChange // red
        }
    }
    
    func renderStreamingFrameDepth(drawable: LayerRenderer.Drawable, commandBuffer: MTLCommandBuffer, queuedFrame: QueuedFrame?, framePose: simd_float4x4) {
        let renderPassDescriptor = MTLRenderPassDescriptor()
        renderPassDescriptor.colorAttachments[0].texture = drawable.colorTextures[0]
        renderPassDescriptor.colorAttachments[0].loadAction = .load
        renderPassDescriptor.colorAttachments[0].storeAction = .dontCare
        renderPassDescriptor.colorAttachments[0].clearColor = MTLClearColor(red: 0.0, green: 0.0, blue: 0.0, alpha: 0.0)
        renderPassDescriptor.depthAttachment.texture = drawable.depthTextures[0]
        renderPassDescriptor.depthAttachment.loadAction = .clear
        renderPassDescriptor.depthAttachment.storeAction = .store
        renderPassDescriptor.depthAttachment.clearDepth = 0.0
        renderPassDescriptor.rasterizationRateMap = drawable.rasterizationRateMaps.first
        if layerRenderer.configuration.layout == .layered {
            renderPassDescriptor.renderTargetArrayLength = drawable.views.count
        }
        
        /// Final pass rendering code here
        guard let renderEncoder = commandBuffer.makeRenderCommandEncoder(descriptor: renderPassDescriptor) else {
            fatalError("Failed to create render encoder")
        }
        
        renderEncoder.label = "Rerender depth"
        
        renderEncoder.pushDebugGroup("Draw ALVR Frame Depth")
        renderEncoder.setCullMode(.back)
        renderEncoder.setFrontFacing(.counterClockwise)
        renderEncoder.setRenderPipelineState(videoFrameDepthPipelineState)
        renderEncoder.setDepthStencilState(depthStateGreater)
        
        renderEncoder.setVertexBuffer(dynamicUniformBuffer, offset:uniformBufferOffset, index: BufferIndex.uniforms.rawValue)
        renderEncoder.setVertexBuffer(dynamicPlaneUniformBuffer, offset:planeUniformBufferOffset, index: BufferIndex.planeUniforms.rawValue) // unused
        
        let viewports = drawable.views.map { $0.textureMap.viewport }
        
        renderEncoder.setViewports(viewports)
        
        if drawable.views.count > 1 {
            var viewMappings = (0..<drawable.views.count).map {
                MTLVertexAmplificationViewMapping(viewportArrayIndexOffset: UInt32($0),
                                                  renderTargetArrayIndexOffset: UInt32($0))
            }
            renderEncoder.setVertexAmplificationCount(viewports.count, viewMappings: &viewMappings)
        }
        
        guard let queuedFrame = queuedFrame else {
            renderEncoder.endEncoding()
            return
        }
        let pixelBuffer = queuedFrame.imageBuffer
        // https://cs.android.com/android/platform/superproject/main/+/main:external/webrtc/sdk/objc/components/renderer/metal/RTCMTLNV12Renderer.mm;l=108;drc=a81e9c82fc3fbc984f0f110407d1e44c9c01958a
        // TODO(zhuowei): yolo
        //TODO: prevailing wisdom on stackoverflow says that the CVMetalTextureRef has to be held until
        // rendering is complete, or the MtlTexture will be invalid?
        
        for i in 0...1 {
            var textureOut:CVMetalTexture! = nil
            var err:OSStatus = 0
            let width = CVPixelBufferGetWidth(pixelBuffer)
            let height = CVPixelBufferGetHeight(pixelBuffer)
            if i == 0 {
                err = CVMetalTextureCacheCreateTextureFromImage(
                    nil, metalTextureCache, pixelBuffer, nil, .r8Unorm,
                    width, height, 0, &textureOut);
            } else {
                err = CVMetalTextureCacheCreateTextureFromImage(
                    nil, metalTextureCache, pixelBuffer, nil, .rg8Unorm,
                    width/2, height/2, 1, &textureOut);
            }
            if err != 0 {
                fatalError("CVMetalTextureCacheCreateTextureFromImage \(err)")
            }
            guard let metalTexture = CVMetalTextureGetTexture(textureOut) else {
                fatalError("CVMetalTextureCacheCreateTextureFromImage")
            }
            renderEncoder.setFragmentTexture(metalTexture, index: i)
        }
        //let test = Unmanaged.passUnretained(pixelBuffer).toOpaque()
        //print("draw buf: \(test)")
        
        renderEncoder.setVertexBuffer(fullscreenQuadBuffer, offset: 0, index: VertexAttribute.position.rawValue)
        renderEncoder.setVertexBuffer(fullscreenQuadBuffer, offset: (3*4)*4, index: VertexAttribute.texcoord.rawValue)
        renderEncoder.drawPrimitives(type: .triangleStrip, vertexStart: 0, vertexCount: 4)
        renderEncoder.popDebugGroup()
        renderEncoder.endEncoding()
    }
    
    func renderOverlay(drawable: LayerRenderer.Drawable, commandBuffer: MTLCommandBuffer, queuedFrame: QueuedFrame?, framePose: simd_float4x4)
    {
        // Toss out the depth buffer, keep colors
        let renderPassDescriptor = MTLRenderPassDescriptor()
        renderPassDescriptor.colorAttachments[0].texture = drawable.colorTextures[0]
        renderPassDescriptor.colorAttachments[0].loadAction = .load
        renderPassDescriptor.colorAttachments[0].storeAction = .store
        renderPassDescriptor.colorAttachments[0].clearColor = MTLClearColor(red: 0.0, green: 0.0, blue: 0.0, alpha: 0.0)
        renderPassDescriptor.depthAttachment.texture = drawable.depthTextures[0]
        renderPassDescriptor.depthAttachment.loadAction = .clear
        renderPassDescriptor.depthAttachment.storeAction = .dontCare
        renderPassDescriptor.depthAttachment.clearDepth = 0.0
        renderPassDescriptor.rasterizationRateMap = drawable.rasterizationRateMaps.first
        if layerRenderer.configuration.layout == .layered {
            renderPassDescriptor.renderTargetArrayLength = drawable.views.count
        }
        
        let viewports = drawable.views.map { $0.textureMap.viewport }
        
        guard let renderEncoder = commandBuffer.makeRenderCommandEncoder(descriptor: renderPassDescriptor) else {
            fatalError("Failed to create render encoder")
        }
        renderEncoder.label = "Plane Render Encoder"
        renderEncoder.pushDebugGroup("Draw planes")
        renderEncoder.setCullMode(.back)
        renderEncoder.setFrontFacing(.counterClockwise)
        renderEncoder.setViewports(viewports)
        renderEncoder.setVertexBuffer(dynamicUniformBuffer, offset:uniformBufferOffset, index: BufferIndex.uniforms.rawValue)
        renderEncoder.setVertexBuffer(dynamicPlaneUniformBuffer, offset:planeUniformBufferOffset, index: BufferIndex.planeUniforms.rawValue) // unused
        
        if drawable.views.count > 1 {
            var viewMappings = (0..<drawable.views.count).map {
                MTLVertexAmplificationViewMapping(viewportArrayIndexOffset: UInt32($0),
                                                  renderTargetArrayIndexOffset: UInt32($0))
            }
            renderEncoder.setVertexAmplificationCount(viewports.count, viewMappings: &viewMappings)
        }
        
        renderEncoder.setRenderPipelineState(pipelineState)
        renderEncoder.setDepthStencilState(depthStateGreater)
        
        WorldTracker.shared.lockPlaneAnchors()
        for plane in WorldTracker.shared.planeAnchors {
            let plane = plane.value
            let faces = plane.geometry.meshFaces
            renderEncoder.setVertexBuffer(plane.geometry.meshVertices.buffer, offset: 0, index: VertexAttribute.position.rawValue)
            renderEncoder.setVertexBuffer(plane.geometry.meshVertices.buffer, offset: 0, index: VertexAttribute.texcoord.rawValue)
            
            //self.updateGameStateForVideoFrame(drawable: drawable, framePose: framePose, planeTransform: plane.originFromAnchorTransform)
            selectNextPlaneUniformBuffer()
            self.planeUniforms[0].planeTransform = plane.originFromAnchorTransform
            self.planeUniforms[0].planeColor = planeToColor(plane: plane)
            renderEncoder.setVertexBuffer(dynamicPlaneUniformBuffer, offset:planeUniformBufferOffset, index: BufferIndex.planeUniforms.rawValue)
            
            renderEncoder.drawIndexedPrimitives(type: faces.primitive == .triangle ? MTLPrimitiveType.triangle : MTLPrimitiveType.line,
                                                indexCount: faces.count*3,
                                                indexType: faces.bytesPerIndex == 2 ? MTLIndexType.uint16 : MTLIndexType.uint32,
                                                indexBuffer: faces.buffer,
                                                indexBufferOffset: 0)
        }
        WorldTracker.shared.unlockPlaneAnchors()
        renderEncoder.popDebugGroup()
        renderEncoder.endEncoding()
=======
>>>>>>> 6411b334
    }
    
    func renderStreamingFrame(drawable: LayerRenderer.Drawable, commandBuffer: MTLCommandBuffer, queuedFrame: QueuedFrame?, framePose: simd_float4x4) {
        self.updateDynamicBufferState()
        
        self.updateGameStateForVideoFrame(drawable: drawable, framePose: framePose)
        
        let renderPassDescriptor = MTLRenderPassDescriptor()
        renderPassDescriptor.colorAttachments[0].texture = drawable.colorTextures[0]
        renderPassDescriptor.colorAttachments[0].loadAction = .clear
        renderPassDescriptor.colorAttachments[0].storeAction = .store
        renderPassDescriptor.colorAttachments[0].clearColor = MTLClearColor(red: 0.0, green: 0.0, blue: 0.0, alpha: 0.0)
        renderPassDescriptor.depthAttachment.texture = drawable.depthTextures[0]
        renderPassDescriptor.depthAttachment.loadAction = .clear
        renderPassDescriptor.depthAttachment.storeAction = .store
        renderPassDescriptor.depthAttachment.clearDepth = 0.0
        renderPassDescriptor.rasterizationRateMap = drawable.rasterizationRateMaps.first
        if layerRenderer.configuration.layout == .layered {
            renderPassDescriptor.renderTargetArrayLength = drawable.views.count
        }
        
        /// Final pass rendering code here
        guard let renderEncoder = commandBuffer.makeRenderCommandEncoder(descriptor: renderPassDescriptor) else {
            fatalError("Failed to create render encoder")
        }
        
        renderEncoder.label = "Primary Render Encoder"
        
        renderEncoder.pushDebugGroup("Draw ALVR Frames")
        
        renderEncoder.setCullMode(.back)
        
        renderEncoder.setFrontFacing(.counterClockwise)
        
        renderEncoder.setRenderPipelineState(videoFramePipelineState)
        
        renderEncoder.setDepthStencilState(depthStateAlways)
        
        renderEncoder.setVertexBuffer(dynamicUniformBuffer, offset:uniformBufferOffset, index: BufferIndex.uniforms.rawValue)
        renderEncoder.setVertexBuffer(dynamicPlaneUniformBuffer, offset:planeUniformBufferOffset, index: BufferIndex.planeUniforms.rawValue) // unused
        
        let viewports = drawable.views.map { $0.textureMap.viewport }
        
        renderEncoder.setViewports(viewports)
        
        if drawable.views.count > 1 {
            var viewMappings = (0..<drawable.views.count).map {
                MTLVertexAmplificationViewMapping(viewportArrayIndexOffset: UInt32($0),
                                                  renderTargetArrayIndexOffset: UInt32($0))
            }
            renderEncoder.setVertexAmplificationCount(viewports.count, viewMappings: &viewMappings)
        }
        
        guard let queuedFrame = queuedFrame else {
            renderEncoder.endEncoding()
            return
        }
        let pixelBuffer = queuedFrame.imageBuffer
        // https://cs.android.com/android/platform/superproject/main/+/main:external/webrtc/sdk/objc/components/renderer/metal/RTCMTLNV12Renderer.mm;l=108;drc=a81e9c82fc3fbc984f0f110407d1e44c9c01958a
        // TODO(zhuowei): yolo
        //TODO: prevailing wisdom on stackoverflow says that the CVMetalTextureRef has to be held until
        // rendering is complete, or the MtlTexture will be invalid?
        
        for i in 0...1 {
            var textureOut:CVMetalTexture! = nil
            var err:OSStatus = 0
            let width = CVPixelBufferGetWidth(pixelBuffer)
            let height = CVPixelBufferGetHeight(pixelBuffer)
            if i == 0 {
                err = CVMetalTextureCacheCreateTextureFromImage(
                    nil, metalTextureCache, pixelBuffer, nil, .r8Unorm,
                    width, height, 0, &textureOut);
            } else {
                err = CVMetalTextureCacheCreateTextureFromImage(
                    nil, metalTextureCache, pixelBuffer, nil, .rg8Unorm,
                    width/2, height/2, 1, &textureOut);
            }
            if err != 0 {
                fatalError("CVMetalTextureCacheCreateTextureFromImage \(err)")
            }
            guard let metalTexture = CVMetalTextureGetTexture(textureOut) else {
                fatalError("CVMetalTextureCacheCreateTextureFromImage")
            }
            renderEncoder.setFragmentTexture(metalTexture, index: i)
        }
        
        renderEncoder.setVertexBuffer(fullscreenQuadBuffer, offset: 0, index: VertexAttribute.position.rawValue)
        renderEncoder.setVertexBuffer(fullscreenQuadBuffer, offset: (3*4)*4, index: VertexAttribute.texcoord.rawValue)
        renderEncoder.drawPrimitives(type: .triangleStrip, vertexStart: 0, vertexCount: 4)
        renderEncoder.popDebugGroup()
        renderEncoder.endEncoding()
        
        //renderOverlay(drawable: drawable, commandBuffer: commandBuffer, queuedFrame: queuedFrame, framePose: framePose)
        //renderStreamingFrameDepth(drawable: drawable, commandBuffer: commandBuffer, queuedFrame: queuedFrame, framePose: framePose)
    }
    
    func renderLoop() {
        layerRenderer.waitUntilRunning()
        while EventHandler.shared.renderStarted {
            if layerRenderer.state == .invalidated {
                print("Layer is invalidated")
                EventHandler.shared.stop()
                break
            } else if layerRenderer.state == .paused {
                layerRenderer.waitUntilRunning()
                continue
            } else {
                autoreleasepool {
                    self.renderFrame()
                }
            }
        }
    }
}
#endif<|MERGE_RESOLUTION|>--- conflicted
+++ resolved
@@ -480,7 +480,6 @@
         frame.endSubmission()
         
         EventHandler.shared.lastQueuedFrame = queuedFrame
-<<<<<<< HEAD
     }
     
     func planeToColor(plane: PlaneAnchor) -> simd_float4 {
@@ -657,8 +656,6 @@
         WorldTracker.shared.unlockPlaneAnchors()
         renderEncoder.popDebugGroup()
         renderEncoder.endEncoding()
-=======
->>>>>>> 6411b334
     }
     
     func renderStreamingFrame(drawable: LayerRenderer.Drawable, commandBuffer: MTLCommandBuffer, queuedFrame: QueuedFrame?, framePose: simd_float4x4) {
