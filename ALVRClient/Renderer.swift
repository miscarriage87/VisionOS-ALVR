//
//  Renderer.swift
//
#if os(visionOS)
import CompositorServices
import Metal
import MetalKit
import simd
import Spatial
import ARKit
import VideoToolbox
import ObjectiveC

// The 256 byte aligned size of our uniform structure
let alignedUniformsSize = (MemoryLayout<UniformsArray>.size + 0xFF) & -0x100

let maxBuffersInFlight = 3

enum RendererError: Error {
    case badVertexDescriptor
}

extension LayerRenderer.Clock.Instant.Duration {
    var timeInterval: TimeInterval {
        let nanoseconds = TimeInterval(components.attoseconds / 1_000_000_000)
        return TimeInterval(components.seconds) + (nanoseconds / TimeInterval(NSEC_PER_SEC))
    }
}

// Focal depth of the timewarp panel, ideally would be adjusted based on the depth
// of what the user is looking at.
let panel_depth: Float = 1

// TODO(zhuowei): what's the z supposed to be?
// x, y, z
// u, v
let fullscreenQuadVertices:[Float] = [-panel_depth, -panel_depth, -panel_depth,
                                       panel_depth, -panel_depth, -panel_depth,
                                       -panel_depth, panel_depth, -panel_depth,
                                       panel_depth, panel_depth, -panel_depth,
                                       0, 1,
                                       0.5, 1,
                                       0, 0,
                                       0.5, 0]

class Renderer {
    
    public let device: MTLDevice
    let commandQueue: MTLCommandQueue
    var dynamicUniformBuffer: MTLBuffer
    var pipelineState: MTLRenderPipelineState
    var depthState: MTLDepthStencilState
    var colorMap: MTLTexture
    
    let inFlightSemaphore = DispatchSemaphore(value: maxBuffersInFlight)
    
    var uniformBufferOffset = 0
    
    var uniformBufferIndex = 0
    
    var uniforms: UnsafeMutablePointer<UniformsArray>
    
    var rotation: Float = 0
    
    var mesh: MTKMesh
    
    let layerRenderer: LayerRenderer
    
    // TODO(zhuowei): make this a real deque
    var metalTextureCache: CVMetalTextureCache!
    let mtlVertexDescriptor: MTLVertexDescriptor
    var videoFramePipelineState: MTLRenderPipelineState!
    var fullscreenQuadBuffer:MTLBuffer!
    var lastIpd:Float = -1
    
    var missedAnchors: [UInt64: Int] = [:]

    init(_ layerRenderer: LayerRenderer) {
        self.layerRenderer = layerRenderer
        self.device = layerRenderer.device
        self.commandQueue = self.device.makeCommandQueue()!
        
        let uniformBufferSize = alignedUniformsSize * maxBuffersInFlight
        
        self.dynamicUniformBuffer = self.device.makeBuffer(length:uniformBufferSize,
                                                           options:[MTLResourceOptions.storageModeShared])!
        
        self.dynamicUniformBuffer.label = "UniformBuffer"
        
        uniforms = UnsafeMutableRawPointer(dynamicUniformBuffer.contents()).bindMemory(to:UniformsArray.self, capacity:1)
        
        mtlVertexDescriptor = Renderer.buildMetalVertexDescriptor()
        
        do {
            pipelineState = try Renderer.buildRenderPipelineWithDevice(device: device,
                                                                       layerRenderer: layerRenderer,
                                                                       mtlVertexDescriptor: mtlVertexDescriptor)
        } catch {
            fatalError("Unable to compile render pipeline state.  Error info: \(error)")
        }
        
        let depthStateDescriptor = MTLDepthStencilDescriptor()
        // TODO(zhuowei): hax
        depthStateDescriptor.depthCompareFunction = MTLCompareFunction.greater
        depthStateDescriptor.isDepthWriteEnabled = true
        self.depthState = device.makeDepthStencilState(descriptor:depthStateDescriptor)!
        
        do {
            mesh = try Renderer.buildMesh(device: device, mtlVertexDescriptor: mtlVertexDescriptor)
        } catch {
            fatalError("Unable to build MetalKit Mesh. Error info: \(error)")
        }
        
        do {
            colorMap = try Renderer.loadTexture(device: device, textureName: "ColorMap")
        } catch {
            fatalError("Unable to load texture. Error info: \(error)")
        }
        
        if CVMetalTextureCacheCreate(nil, nil, self.device, nil, &metalTextureCache) != 0 {
            fatalError("CVMetalTextureCacheCreate")
        }
        fullscreenQuadVertices.withUnsafeBytes {
            fullscreenQuadBuffer = device.makeBuffer(bytes: $0.baseAddress!, length: $0.count)
        }

        EventHandler.shared.renderStarted = true
        
      
    }
    
    func startRenderLoop() {
        Task {
            let foveationVars = FFR.calculateFoveationVars(EventHandler.shared.streamEvent!.STREAMING_STARTED)
            videoFramePipelineState = try! Renderer.buildRenderPipelineForVideoFrameWithDevice(
                                device: device,
                                layerRenderer: layerRenderer,
                                mtlVertexDescriptor: mtlVertexDescriptor,
                                foveationVars: foveationVars
            )
            let renderThread = Thread {
                self.renderLoop()
            }
            renderThread.name = "Render Thread"
            renderThread.start()
        }
    }

    class func buildMetalVertexDescriptor() -> MTLVertexDescriptor {
        // Create a Metal vertex descriptor specifying how vertices will by laid out for input into our render
        //   pipeline and how we'll layout our Model IO vertices
        
        let mtlVertexDescriptor = MTLVertexDescriptor()
        
        mtlVertexDescriptor.attributes[VertexAttribute.position.rawValue].format = MTLVertexFormat.float3
        mtlVertexDescriptor.attributes[VertexAttribute.position.rawValue].offset = 0
        mtlVertexDescriptor.attributes[VertexAttribute.position.rawValue].bufferIndex = BufferIndex.meshPositions.rawValue
        
        mtlVertexDescriptor.attributes[VertexAttribute.texcoord.rawValue].format = MTLVertexFormat.float2
        mtlVertexDescriptor.attributes[VertexAttribute.texcoord.rawValue].offset = 0
        mtlVertexDescriptor.attributes[VertexAttribute.texcoord.rawValue].bufferIndex = BufferIndex.meshGenerics.rawValue
        
        mtlVertexDescriptor.layouts[BufferIndex.meshPositions.rawValue].stride = 12
        mtlVertexDescriptor.layouts[BufferIndex.meshPositions.rawValue].stepRate = 1
        mtlVertexDescriptor.layouts[BufferIndex.meshPositions.rawValue].stepFunction = MTLVertexStepFunction.perVertex
        
        mtlVertexDescriptor.layouts[BufferIndex.meshGenerics.rawValue].stride = 8
        mtlVertexDescriptor.layouts[BufferIndex.meshGenerics.rawValue].stepRate = 1
        mtlVertexDescriptor.layouts[BufferIndex.meshGenerics.rawValue].stepFunction = MTLVertexStepFunction.perVertex
        
        return mtlVertexDescriptor
    }
    
    class func buildRenderPipelineWithDevice(device: MTLDevice,
                                             layerRenderer: LayerRenderer,
                                             mtlVertexDescriptor: MTLVertexDescriptor) throws -> MTLRenderPipelineState {
        /// Build a render state pipeline object
        
        let library = device.makeDefaultLibrary()
        
        let vertexFunction = library?.makeFunction(name: "vertexShader")
        let fragmentFunction = library?.makeFunction(name: "fragmentShader")
        
        let pipelineDescriptor = MTLRenderPipelineDescriptor()
        pipelineDescriptor.label = "RenderPipeline"
        pipelineDescriptor.vertexFunction = vertexFunction
        pipelineDescriptor.fragmentFunction = fragmentFunction
        pipelineDescriptor.vertexDescriptor = mtlVertexDescriptor
        
        pipelineDescriptor.colorAttachments[0].pixelFormat = layerRenderer.configuration.colorFormat
        pipelineDescriptor.depthAttachmentPixelFormat = layerRenderer.configuration.depthFormat
        
        pipelineDescriptor.maxVertexAmplificationCount = layerRenderer.properties.viewCount
        
        return try device.makeRenderPipelineState(descriptor: pipelineDescriptor)
    }
    
    class func buildRenderPipelineForVideoFrameWithDevice(device: MTLDevice,
                                                          layerRenderer: LayerRenderer,
                                                          mtlVertexDescriptor: MTLVertexDescriptor,
                                                          foveationVars: FoveationVars) throws -> MTLRenderPipelineState {
        /// Build a render state pipeline object
        
        let library = device.makeDefaultLibrary()
        
        let vertexFunction = library?.makeFunction(name: "videoFrameVertexShader")
        
        let fragmentConstants = FFR.makeFunctionConstants(foveationVars)
        let fragmentFunction = try library?.makeFunction(name: "videoFrameFragmentShader", constantValues: fragmentConstants)
        
        let pipelineDescriptor = MTLRenderPipelineDescriptor()
        pipelineDescriptor.label = "VideoFrameRenderPipeline"
        pipelineDescriptor.vertexFunction = vertexFunction
        pipelineDescriptor.fragmentFunction = fragmentFunction
        pipelineDescriptor.vertexDescriptor = mtlVertexDescriptor
        
        pipelineDescriptor.colorAttachments[0].pixelFormat = layerRenderer.configuration.colorFormat
        pipelineDescriptor.depthAttachmentPixelFormat = layerRenderer.configuration.depthFormat
        
        pipelineDescriptor.maxVertexAmplificationCount = layerRenderer.properties.viewCount
        
        return try device.makeRenderPipelineState(descriptor: pipelineDescriptor)
    }
    
    class func buildMesh(device: MTLDevice,
                         mtlVertexDescriptor: MTLVertexDescriptor) throws -> MTKMesh {
        /// Create and condition mesh data to feed into a pipeline using the given vertex descriptor
        
        let metalAllocator = MTKMeshBufferAllocator(device: device)
        
        let mdlMesh = MDLMesh.newBox(withDimensions: SIMD3<Float>(4, 4, 4),
                                     segments: SIMD3<UInt32>(2, 2, 2),
                                     geometryType: MDLGeometryType.triangles,
                                     inwardNormals:false,
                                     allocator: metalAllocator)
        
        let mdlVertexDescriptor = MTKModelIOVertexDescriptorFromMetal(mtlVertexDescriptor)
        
        guard let attributes = mdlVertexDescriptor.attributes as? [MDLVertexAttribute] else {
            throw RendererError.badVertexDescriptor
        }
        attributes[VertexAttribute.position.rawValue].name = MDLVertexAttributePosition
        attributes[VertexAttribute.texcoord.rawValue].name = MDLVertexAttributeTextureCoordinate
        
        mdlMesh.vertexDescriptor = mdlVertexDescriptor
        
        return try MTKMesh(mesh:mdlMesh, device:device)
    }
    
    class func loadTexture(device: MTLDevice,
                           textureName: String) throws -> MTLTexture {
        /// Load texture data with optimal parameters for sampling
        
        let textureLoader = MTKTextureLoader(device: device)
        
        let textureLoaderOptions = [
            MTKTextureLoader.Option.generateMipmaps: NSNumber(value: true),
            MTKTextureLoader.Option.textureUsage: NSNumber(value: MTLTextureUsage.shaderRead.rawValue),
            MTKTextureLoader.Option.textureStorageMode: NSNumber(value: MTLStorageMode.`private`.rawValue)
        ]
        
        return try textureLoader.newTexture(name: textureName,
                                            scaleFactor: 1.0,
                                            bundle: nil,
                                            options: textureLoaderOptions)
        
    }
    
    private func updateDynamicBufferState() {
        /// Update the state of our uniform buffers before rendering
        
        uniformBufferIndex = (uniformBufferIndex + 1) % maxBuffersInFlight
        
        uniformBufferOffset = alignedUniformsSize * uniformBufferIndex
        
        uniforms = UnsafeMutableRawPointer(dynamicUniformBuffer.contents() + uniformBufferOffset).bindMemory(to:UniformsArray.self, capacity:1)
    }
    
    private func updateGameStateForVideoFrame(drawable: LayerRenderer.Drawable, framePose: simd_float4x4) {
        let simdDeviceAnchor = drawable.deviceAnchor != nil ? drawable.deviceAnchor!.originFromAnchorTransform : matrix_identity_float4x4
        
        func uniforms(forViewIndex viewIndex: Int) -> Uniforms {
            let view = drawable.views[viewIndex]
            
            let viewMatrix = (framePose.inverse * simdDeviceAnchor).inverse
            let projection = ProjectiveTransform3D(leftTangent: Double(view.tangents[0]),
                                                   rightTangent: Double(view.tangents[1]),
                                                   topTangent: Double(view.tangents[2]),
                                                   bottomTangent: Double(view.tangents[3]),
                                                   nearZ: Double(drawable.depthRange.y),
                                                   farZ: Double(drawable.depthRange.x),
                                                   reverseZ: true)
            return Uniforms(projectionMatrix: .init(projection), modelViewMatrix: viewMatrix, tangents: view.tangents)
        }
        
        self.uniforms[0].uniforms.0 = uniforms(forViewIndex: 0)
        if drawable.views.count > 1 {
            self.uniforms[0].uniforms.1 = uniforms(forViewIndex: 1)
        }
    }
<<<<<<< HEAD
=======
    
    func handleAlvrEvents() {
        while inputRunning {
            var alvrEvent = AlvrEvent()
            let res = alvr_poll_event(&alvrEvent)
            if !res {
                usleep(1000)
                continue
            }
            switch UInt32(alvrEvent.tag) {
            case ALVR_EVENT_HUD_MESSAGE_UPDATED.rawValue:
                print("hud message updated")
                let hudMessageBuffer = UnsafeMutableBufferPointer<CChar>.allocate(capacity: 1024)
                alvr_hud_message(hudMessageBuffer.baseAddress)
                print(String(cString: hudMessageBuffer.baseAddress!, encoding: .utf8)!)
                hudMessageBuffer.deallocate()
            case ALVR_EVENT_STREAMING_STARTED.rawValue:
                print("streaming started: \(alvrEvent.STREAMING_STARTED)")
                let foveationVars = FFR.calculateFoveationVars(alvrEvent.STREAMING_STARTED)
                videoFramePipelineState = try! Renderer.buildRenderPipelineForVideoFrameWithDevice(
                    device: device,
                    layerRenderer: layerRenderer,
                    mtlVertexDescriptor: mtlVertexDescriptor,
                    foveationVars: foveationVars
                )
                streamingActive = true
                alvr_request_idr()
                framesSinceLastIDR = 0
                framesSinceLastDecode = 0
                lastIpd = -1
            case ALVR_EVENT_STREAMING_STOPPED.rawValue:
                print("streaming stopped")
                streamingActive = false
                vtDecompressionSession = nil
                videoFormat = nil
                lastRequestedTimestamp = 0
                lastSubmittedTimestamp = 0
                framesRendered = 0
                framesSinceLastIDR = 0
                framesSinceLastDecode = 0
                lastIpd = -1
            case ALVR_EVENT_HAPTICS.rawValue:
                print("haptics: \(alvrEvent.HAPTICS)")
            case ALVR_EVENT_CREATE_DECODER.rawValue:
                print("create decoder: \(alvrEvent.CREATE_DECODER)")
                // Don't reinstantiate the decoder if it's already created.
                // TODO: Switching from H264 -> HEVC at runtime?
                if vtDecompressionSession != nil {
                    continue
                }
                while true {
                    guard let (nal, timestamp) = VideoHandler.pollNal() else {
                        fatalError("create decoder: failed to poll nal?!")
                        break
                    }
                    print(nal.count, timestamp)
                    NSLog("%@", nal as NSData)
                    let val = (nal[4] & 0x7E) >> 1
                    print("NAL type of \(val)")
                    if (nal[3] == 0x01 && nal[4] & 0x1f == H264_NAL_TYPE_SPS) || (nal[2] == 0x01 && nal[3] & 0x1f == H264_NAL_TYPE_SPS) {
                        // here we go!
                        (vtDecompressionSession, videoFormat) = VideoHandler.createVideoDecoder(initialNals: nal, codec: H264_NAL_TYPE_SPS)
                        break
                    } else if (nal[3] == 0x01 && (nal[4] & 0x7E) >> 1 == HEVC_NAL_TYPE_VPS) || (nal[2] == 0x01 && (nal[3] & 0x7E) >> 1 == HEVC_NAL_TYPE_VPS) {
                         // The NAL unit type is 32 (VPS)
                        (vtDecompressionSession, videoFormat) = VideoHandler.createVideoDecoder(initialNals: nal, codec: HEVC_NAL_TYPE_VPS)
                        break
                    }
                }
            case ALVR_EVENT_FRAME_READY.rawValue:
                //print("frame ready")
                
                while true {
                    guard let (nal, timestamp) = VideoHandler.pollNal() else {
                        break
                    }
                    
                    //print("nal bytecount:", nal.count, "for ts:", timestamp)
                    framesSinceLastIDR += 1
                    
                    // Don't submit NALs for decoding if we have already decoded a later frame
                    objc_sync_enter(frameQueueLock)
                    if timestamp < frameQueueLastTimestamp {
                        //print("Skip:", timestamp, frameQueueLastTimestamp)
                        //objc_sync_exit(frameQueueLock)
                        //continue
                    }
                    
                    // If we're receiving NALs timestamped from >400ms ago, stop decoding them
                    // to prevent a cascade of needless decoding lag
                    let ns_diff_from_last_req_ts = lastRequestedTimestamp > timestamp ? lastRequestedTimestamp &- timestamp : 0
                    let lagSpiked = (ns_diff_from_last_req_ts > 1000*1000*600 && framesSinceLastIDR > 90*2)
                    // TODO: adjustable framerate
                    // TODO: maybe also call this if we fail to decode for too long.
                    if lastRequestedTimestamp != 0 && (lagSpiked || framesSinceLastDecode > 90*2) {
                        objc_sync_exit(frameQueueLock)
                        
                        print("Handle spike!", framesSinceLastDecode, framesSinceLastIDR, ns_diff_from_last_req_ts)
                        
                        // We have to request an IDR to resume the video feed
                        VideoHandler.abandonAllPendingNals()
                        alvr_request_idr()
                        framesSinceLastIDR = 0
                        framesSinceLastDecode = 0
                        
                        continue
                    }
                    objc_sync_exit(frameQueueLock)
                    
                    if let vtDecompressionSession = vtDecompressionSession {
                        VideoHandler.feedVideoIntoDecoder(decompressionSession: vtDecompressionSession, nals: nal, timestamp: timestamp, videoFormat: videoFormat!) { [self] imageBuffer in
                            alvr_report_frame_decoded(timestamp)
                            guard let imageBuffer = imageBuffer else {
                                return
                            }
                            
                            //let imageBufferPtr = Unmanaged.passUnretained(imageBuffer).toOpaque()
                            //print("finish decode: \(timestamp), \(imageBufferPtr), \(nal_type)")
                            
                            objc_sync_enter(frameQueueLock)
                            framesSinceLastDecode = 0
                            if frameQueueLastTimestamp != timestamp
                            {
                                // TODO: For some reason, really low frame rates seem to decode the wrong image for a split second?
                                // But for whatever reason this is fine at high FPS.
                                // From what I've read online, the only way to know if an H264 frame has actually completed is if
                                // the next frame is starting, so keep this around for now just in case.
                                if frameQueueLastImageBuffer != nil {
                                    //frameQueue.append(QueuedFrame(imageBuffer: frameQueueLastImageBuffer!, timestamp: frameQueueLastTimestamp))
                                    frameQueue.append(QueuedFrame(imageBuffer: imageBuffer, timestamp: timestamp))
                                }
                                else {
                                    frameQueue.append(QueuedFrame(imageBuffer: imageBuffer, timestamp: timestamp))
                                }
                                if frameQueue.count > 2 {
                                    frameQueue.removeFirst()
                                }
                                
                                //print("queue: \(frameQueueLastTimestamp) -> \(timestamp), \(test)")
                                
                                frameQueueLastTimestamp = timestamp
                                frameQueueLastImageBuffer = imageBuffer
                            }
                            
                            // Pull the very last imageBuffer for a given timestamp
                            if frameQueueLastTimestamp == timestamp {
                                 frameQueueLastImageBuffer = imageBuffer
                            }
                            
                            objc_sync_exit(frameQueueLock)
                        }
                    } else {
                        alvr_report_frame_decoded(timestamp)
                        alvr_report_compositor_start(timestamp)
                        alvr_report_submit(timestamp, 0)
                    }
                }
                
                
            default:
                print("msg")
            }
        }
    }
>>>>>>> 088ea714

    func renderFrame() {
        /// Per frame updates hare
        EventHandler.shared.framesRendered += 1
        var streamingActiveForFrame = EventHandler.shared.streamingActive
        
        var queuedFrame:QueuedFrame? = nil
        if streamingActiveForFrame {
            let startPollTime = CACurrentMediaTime()
            while true {
                sched_yield()
                objc_sync_enter(EventHandler.shared.frameQueueLock)
                queuedFrame = EventHandler.shared.frameQueue.count > 0 ? EventHandler.shared.frameQueue.removeFirst() : nil
                objc_sync_exit(EventHandler.shared.frameQueueLock)
                if queuedFrame != nil {
                    break
                }
                
                // Recycle old frame with old timestamp/anchor (visionOS doesn't do timewarp for us?)
                if EventHandler.shared.lastQueuedFrame != nil {
                    queuedFrame = EventHandler.shared.lastQueuedFrame
                    break
                }
                
                if CACurrentMediaTime() - startPollTime > 0.002 {
                    break
                }
            }
        }
        
        if queuedFrame == nil && streamingActiveForFrame {
            streamingActiveForFrame = false
        }
        
        guard let frame = layerRenderer.queryNextFrame() else { return }
<<<<<<< HEAD
              
=======
        guard let timing = frame.predictTiming() else { return }
        let renderingStreaming = streamingActiveForFrame && queuedFrame != nil
        
>>>>>>> 088ea714
        frame.startUpdate()
        frame.endUpdate()
        LayerRenderer.Clock().wait(until: timing.optimalInputTime)
        frame.startSubmission()
        
        guard let commandBuffer = commandQueue.makeCommandBuffer() else {
            fatalError("Failed to create command buffer")
        }
        
        guard let drawable = frame.queryDrawable() else {
            if queuedFrame != nil {
                EventHandler.shared.lastQueuedFrame = queuedFrame
            }
            return
        }
        
        if queuedFrame != nil && EventHandler.shared.lastSubmittedTimestamp != queuedFrame!.timestamp {
            alvr_report_compositor_start(queuedFrame!.timestamp)
        }
        
        
        if EventHandler.shared.alvrInitialized && streamingActiveForFrame {
            let ipd = drawable.views.count > 1 ? simd_length(drawable.views[0].transform.columns.3 - drawable.views[1].transform.columns.3) : 0.063
            if abs(lastIpd - ipd) > 0.001 {
                print("Send view config")
                lastIpd = ipd
                let leftAngles = atan(drawable.views[0].tangents)
                let rightAngles = drawable.views.count > 1 ? atan(drawable.views[1].tangents) : leftAngles
                let leftFov = AlvrFov(left: -leftAngles.x, right: leftAngles.y, up: leftAngles.z, down: -leftAngles.w)
                let rightFov = AlvrFov(left: -rightAngles.x, right: rightAngles.y, up: rightAngles.z, down: -rightAngles.w)
                let fovs = [leftFov, rightFov]
                alvr_send_views_config(fovs, ipd)
            }
        }
        
        _ = inFlightSemaphore.wait(timeout: DispatchTime.distantFuture)
        
        objc_sync_enter(EventHandler.shared.frameQueueLock)
        EventHandler.shared.framesSinceLastDecode += 1
        objc_sync_exit(EventHandler.shared.frameQueueLock)
        
        
        
        let vsyncTime = LayerRenderer.Clock.Instant.epoch.duration(to: drawable.frameTiming.presentationTime).timeInterval
        let vsyncTimeNs = UInt64(vsyncTime * Double(NSEC_PER_SEC))
<<<<<<< HEAD
        let framePreviouslyPredictedPose = queuedFrame != nil ? WorldTracker.shared.lookupDeviceAnchorFor(timestamp: queuedFrame!.timestamp) : nil
        if renderingStreaming && framePreviouslyPredictedPose != nil {
            // TODO: maybe find some mutable pointer hax to just copy in the ground truth, instead of asking for a value in the past.
            let time = Double(queuedFrame!.timestamp) / Double(NSEC_PER_SEC)
            //let deviceAnchor = worldTracking.queryDeviceAnchor(atTimestamp: time)
            let deviceAnchor = WorldTracker.shared.worldTracking.queryDeviceAnchor(atTimestamp: vsyncTime)
            drawable.deviceAnchor = deviceAnchor
            
            //print("found anchor for frame!", deviceAnchorLoc, queuedFrame!.timestamp, deviceAnchor?.originFromAnchorTransform)
        }
        
        if drawable.deviceAnchor == nil {
            if renderingStreaming && queuedFrame != nil {
                if let count = missedAnchors[queuedFrame!.timestamp] {
                    missedAnchors[queuedFrame!.timestamp] = count + 1
                } else {
                    missedAnchors[queuedFrame!.timestamp] = 1
                    print("missing anchor!!", queuedFrame!.timestamp)
                }
            }
            let deviceAnchor = WorldTracker.shared.worldTracking.queryDeviceAnchor(atTimestamp: vsyncTime)
            drawable.deviceAnchor = deviceAnchor
        }
=======
        let framePreviouslyPredictedPose = queuedFrame != nil ? lookupDeviceAnchorFor(timestamp: queuedFrame!.timestamp) : nil

        if renderingStreaming && queuedFrame != nil && framePreviouslyPredictedPose == nil {
            print("missing anchor!!", queuedFrame!.timestamp)
        }
        
        let deviceAnchor = worldTracking.queryDeviceAnchor(atTimestamp: vsyncTime)
        drawable.deviceAnchor = deviceAnchor
>>>>>>> 088ea714
        
        /*if let queuedFrame = queuedFrame {
         let test_ts = queuedFrame.timestamp
         print("draw: \(test_ts)")
         }*/
        
        let semaphore = inFlightSemaphore
        commandBuffer.addCompletedHandler { (_ commandBuffer)-> Swift.Void in
            if self.alvrInitialized && queuedFrame != nil && self.lastSubmittedTimestamp != queuedFrame?.timestamp {
                let currentTimeNs = UInt64(CACurrentMediaTime() * Double(NSEC_PER_SEC))
                //print("Finished:", queuedFrame!.timestamp)
                alvr_report_submit(queuedFrame!.timestamp, vsyncTimeNs &- currentTimeNs)
                self.lastSubmittedTimestamp = queuedFrame!.timestamp
            }
            semaphore.signal()
        }
        
        if renderingStreaming {
            renderStreamingFrame(drawable: drawable, commandBuffer: commandBuffer, queuedFrame: queuedFrame, framePose: framePreviouslyPredictedPose ?? matrix_identity_float4x4)
        }
        
        drawable.encodePresent(commandBuffer: commandBuffer)
        
        commandBuffer.commit()
        
        frame.endSubmission()
        
        if EventHandler.shared.alvrInitialized /*&& (lastSubmittedTimestamp != queuedFrame?.timestamp)*/ {
            let targetTimestamp = vsyncTime + (Double(min(alvr_get_head_prediction_offset_ns(), WorldTracker.maxPrediction)) / Double(NSEC_PER_SEC))
            WorldTracker.shared.sendTracking(targetTimestamp: targetTimestamp)
        }
        
<<<<<<< HEAD
        if EventHandler.shared.alvrInitialized && queuedFrame != nil && EventHandler.shared.lastSubmittedTimestamp != queuedFrame?.timestamp {
            let currentTimeNs = UInt64(CACurrentMediaTime() * Double(NSEC_PER_SEC))
            //print("Finished:", queuedFrame!.timestamp)
            alvr_report_submit(queuedFrame!.timestamp, vsyncTimeNs &- currentTimeNs)
            EventHandler.shared.lastSubmittedTimestamp = queuedFrame!.timestamp
        }
=======
>>>>>>> 088ea714
        
        EventHandler.shared.lastQueuedFrame = queuedFrame
    }
    
    func renderStreamingFrame(drawable: LayerRenderer.Drawable, commandBuffer: MTLCommandBuffer, queuedFrame: QueuedFrame?, framePose: simd_float4x4) {
        self.updateDynamicBufferState()
        
        self.updateGameStateForVideoFrame(drawable: drawable, framePose: framePose)
        
        let renderPassDescriptor = MTLRenderPassDescriptor()
        renderPassDescriptor.colorAttachments[0].texture = drawable.colorTextures[0]
        renderPassDescriptor.colorAttachments[0].loadAction = .clear
        renderPassDescriptor.colorAttachments[0].storeAction = .store
        renderPassDescriptor.colorAttachments[0].clearColor = MTLClearColor(red: 0.0, green: 0.0, blue: 0.0, alpha: 0.0)
        renderPassDescriptor.depthAttachment.texture = drawable.depthTextures[0]
        renderPassDescriptor.depthAttachment.loadAction = .clear
        renderPassDescriptor.depthAttachment.storeAction = .store
        renderPassDescriptor.depthAttachment.clearDepth = 0.0
        renderPassDescriptor.rasterizationRateMap = drawable.rasterizationRateMaps.first
        if layerRenderer.configuration.layout == .layered {
            renderPassDescriptor.renderTargetArrayLength = drawable.views.count
        }
        
        /// Final pass rendering code here
        guard let renderEncoder = commandBuffer.makeRenderCommandEncoder(descriptor: renderPassDescriptor) else {
            fatalError("Failed to create render encoder")
        }
        
        renderEncoder.label = "Primary Render Encoder"
        
        renderEncoder.pushDebugGroup("Draw Box")
        
        renderEncoder.setCullMode(.back)
        
        renderEncoder.setFrontFacing(.counterClockwise)
        
        renderEncoder.setRenderPipelineState(videoFramePipelineState)
        
        renderEncoder.setDepthStencilState(depthState)
        
        renderEncoder.setVertexBuffer(dynamicUniformBuffer, offset:uniformBufferOffset, index: BufferIndex.uniforms.rawValue)
        
        let viewports = drawable.views.map { $0.textureMap.viewport }
        
        renderEncoder.setViewports(viewports)
        
        if drawable.views.count > 1 {
            var viewMappings = (0..<drawable.views.count).map {
                MTLVertexAmplificationViewMapping(viewportArrayIndexOffset: UInt32($0),
                                                  renderTargetArrayIndexOffset: UInt32($0))
            }
            renderEncoder.setVertexAmplificationCount(viewports.count, viewMappings: &viewMappings)
        }
        
        guard let queuedFrame = queuedFrame else {
            renderEncoder.endEncoding()
            return
        }
        let pixelBuffer = queuedFrame.imageBuffer
        // https://cs.android.com/android/platform/superproject/main/+/main:external/webrtc/sdk/objc/components/renderer/metal/RTCMTLNV12Renderer.mm;l=108;drc=a81e9c82fc3fbc984f0f110407d1e44c9c01958a
        // TODO(zhuowei): yolo
        //TODO: prevailing wisdom on stackoverflow says that the CVMetalTextureRef has to be held until
        // rendering is complete, or the MtlTexture will be invalid?
        
        for i in 0...1 {
            var textureOut:CVMetalTexture! = nil
            var err:OSStatus = 0
            let width = CVPixelBufferGetWidth(pixelBuffer)
            let height = CVPixelBufferGetHeight(pixelBuffer)
            if i == 0 {
                err = CVMetalTextureCacheCreateTextureFromImage(
                    nil, metalTextureCache, pixelBuffer, nil, .r8Unorm,
                    width, height, 0, &textureOut);
            } else {
                err = CVMetalTextureCacheCreateTextureFromImage(
                    nil, metalTextureCache, pixelBuffer, nil, .rg8Unorm,
                    width/2, height/2, 1, &textureOut);
            }
            if err != 0 {
                fatalError("CVMetalTextureCacheCreateTextureFromImage \(err)")
            }
            guard let metalTexture = CVMetalTextureGetTexture(textureOut) else {
                fatalError("CVMetalTextureCacheCreateTextureFromImage")
            }
            renderEncoder.setFragmentTexture(metalTexture, index: i)
        }
        //let test = Unmanaged.passUnretained(pixelBuffer).toOpaque()
        //print("draw buf: \(test)")
        
        renderEncoder.setVertexBuffer(fullscreenQuadBuffer, offset: 0, index: VertexAttribute.position.rawValue)
        renderEncoder.setVertexBuffer(fullscreenQuadBuffer, offset: (3*4)*4, index: VertexAttribute.texcoord.rawValue)
        renderEncoder.drawPrimitives(type: .triangleStrip, vertexStart: 0, vertexCount: 4)
        renderEncoder.popDebugGroup()
        renderEncoder.endEncoding()
    }
    
    func renderLoop() {
        
        layerRenderer.waitUntilRunning()
        while EventHandler.shared.renderStarted {
            if layerRenderer.state == .invalidated {
                print("Layer is invalidated")
                EventHandler.shared.stop()
                break
            } else if layerRenderer.state == .paused {
                layerRenderer.waitUntilRunning()
                continue
            } else {
                autoreleasepool {
                    self.renderFrame()
                }
            }
        }
    }
}
#endif<|MERGE_RESOLUTION|>--- conflicted
+++ resolved
@@ -73,8 +73,6 @@
     var fullscreenQuadBuffer:MTLBuffer!
     var lastIpd:Float = -1
     
-    var missedAnchors: [UInt64: Int] = [:]
-
     init(_ layerRenderer: LayerRenderer) {
         self.layerRenderer = layerRenderer
         self.device = layerRenderer.device
@@ -298,173 +296,6 @@
             self.uniforms[0].uniforms.1 = uniforms(forViewIndex: 1)
         }
     }
-<<<<<<< HEAD
-=======
-    
-    func handleAlvrEvents() {
-        while inputRunning {
-            var alvrEvent = AlvrEvent()
-            let res = alvr_poll_event(&alvrEvent)
-            if !res {
-                usleep(1000)
-                continue
-            }
-            switch UInt32(alvrEvent.tag) {
-            case ALVR_EVENT_HUD_MESSAGE_UPDATED.rawValue:
-                print("hud message updated")
-                let hudMessageBuffer = UnsafeMutableBufferPointer<CChar>.allocate(capacity: 1024)
-                alvr_hud_message(hudMessageBuffer.baseAddress)
-                print(String(cString: hudMessageBuffer.baseAddress!, encoding: .utf8)!)
-                hudMessageBuffer.deallocate()
-            case ALVR_EVENT_STREAMING_STARTED.rawValue:
-                print("streaming started: \(alvrEvent.STREAMING_STARTED)")
-                let foveationVars = FFR.calculateFoveationVars(alvrEvent.STREAMING_STARTED)
-                videoFramePipelineState = try! Renderer.buildRenderPipelineForVideoFrameWithDevice(
-                    device: device,
-                    layerRenderer: layerRenderer,
-                    mtlVertexDescriptor: mtlVertexDescriptor,
-                    foveationVars: foveationVars
-                )
-                streamingActive = true
-                alvr_request_idr()
-                framesSinceLastIDR = 0
-                framesSinceLastDecode = 0
-                lastIpd = -1
-            case ALVR_EVENT_STREAMING_STOPPED.rawValue:
-                print("streaming stopped")
-                streamingActive = false
-                vtDecompressionSession = nil
-                videoFormat = nil
-                lastRequestedTimestamp = 0
-                lastSubmittedTimestamp = 0
-                framesRendered = 0
-                framesSinceLastIDR = 0
-                framesSinceLastDecode = 0
-                lastIpd = -1
-            case ALVR_EVENT_HAPTICS.rawValue:
-                print("haptics: \(alvrEvent.HAPTICS)")
-            case ALVR_EVENT_CREATE_DECODER.rawValue:
-                print("create decoder: \(alvrEvent.CREATE_DECODER)")
-                // Don't reinstantiate the decoder if it's already created.
-                // TODO: Switching from H264 -> HEVC at runtime?
-                if vtDecompressionSession != nil {
-                    continue
-                }
-                while true {
-                    guard let (nal, timestamp) = VideoHandler.pollNal() else {
-                        fatalError("create decoder: failed to poll nal?!")
-                        break
-                    }
-                    print(nal.count, timestamp)
-                    NSLog("%@", nal as NSData)
-                    let val = (nal[4] & 0x7E) >> 1
-                    print("NAL type of \(val)")
-                    if (nal[3] == 0x01 && nal[4] & 0x1f == H264_NAL_TYPE_SPS) || (nal[2] == 0x01 && nal[3] & 0x1f == H264_NAL_TYPE_SPS) {
-                        // here we go!
-                        (vtDecompressionSession, videoFormat) = VideoHandler.createVideoDecoder(initialNals: nal, codec: H264_NAL_TYPE_SPS)
-                        break
-                    } else if (nal[3] == 0x01 && (nal[4] & 0x7E) >> 1 == HEVC_NAL_TYPE_VPS) || (nal[2] == 0x01 && (nal[3] & 0x7E) >> 1 == HEVC_NAL_TYPE_VPS) {
-                         // The NAL unit type is 32 (VPS)
-                        (vtDecompressionSession, videoFormat) = VideoHandler.createVideoDecoder(initialNals: nal, codec: HEVC_NAL_TYPE_VPS)
-                        break
-                    }
-                }
-            case ALVR_EVENT_FRAME_READY.rawValue:
-                //print("frame ready")
-                
-                while true {
-                    guard let (nal, timestamp) = VideoHandler.pollNal() else {
-                        break
-                    }
-                    
-                    //print("nal bytecount:", nal.count, "for ts:", timestamp)
-                    framesSinceLastIDR += 1
-                    
-                    // Don't submit NALs for decoding if we have already decoded a later frame
-                    objc_sync_enter(frameQueueLock)
-                    if timestamp < frameQueueLastTimestamp {
-                        //print("Skip:", timestamp, frameQueueLastTimestamp)
-                        //objc_sync_exit(frameQueueLock)
-                        //continue
-                    }
-                    
-                    // If we're receiving NALs timestamped from >400ms ago, stop decoding them
-                    // to prevent a cascade of needless decoding lag
-                    let ns_diff_from_last_req_ts = lastRequestedTimestamp > timestamp ? lastRequestedTimestamp &- timestamp : 0
-                    let lagSpiked = (ns_diff_from_last_req_ts > 1000*1000*600 && framesSinceLastIDR > 90*2)
-                    // TODO: adjustable framerate
-                    // TODO: maybe also call this if we fail to decode for too long.
-                    if lastRequestedTimestamp != 0 && (lagSpiked || framesSinceLastDecode > 90*2) {
-                        objc_sync_exit(frameQueueLock)
-                        
-                        print("Handle spike!", framesSinceLastDecode, framesSinceLastIDR, ns_diff_from_last_req_ts)
-                        
-                        // We have to request an IDR to resume the video feed
-                        VideoHandler.abandonAllPendingNals()
-                        alvr_request_idr()
-                        framesSinceLastIDR = 0
-                        framesSinceLastDecode = 0
-                        
-                        continue
-                    }
-                    objc_sync_exit(frameQueueLock)
-                    
-                    if let vtDecompressionSession = vtDecompressionSession {
-                        VideoHandler.feedVideoIntoDecoder(decompressionSession: vtDecompressionSession, nals: nal, timestamp: timestamp, videoFormat: videoFormat!) { [self] imageBuffer in
-                            alvr_report_frame_decoded(timestamp)
-                            guard let imageBuffer = imageBuffer else {
-                                return
-                            }
-                            
-                            //let imageBufferPtr = Unmanaged.passUnretained(imageBuffer).toOpaque()
-                            //print("finish decode: \(timestamp), \(imageBufferPtr), \(nal_type)")
-                            
-                            objc_sync_enter(frameQueueLock)
-                            framesSinceLastDecode = 0
-                            if frameQueueLastTimestamp != timestamp
-                            {
-                                // TODO: For some reason, really low frame rates seem to decode the wrong image for a split second?
-                                // But for whatever reason this is fine at high FPS.
-                                // From what I've read online, the only way to know if an H264 frame has actually completed is if
-                                // the next frame is starting, so keep this around for now just in case.
-                                if frameQueueLastImageBuffer != nil {
-                                    //frameQueue.append(QueuedFrame(imageBuffer: frameQueueLastImageBuffer!, timestamp: frameQueueLastTimestamp))
-                                    frameQueue.append(QueuedFrame(imageBuffer: imageBuffer, timestamp: timestamp))
-                                }
-                                else {
-                                    frameQueue.append(QueuedFrame(imageBuffer: imageBuffer, timestamp: timestamp))
-                                }
-                                if frameQueue.count > 2 {
-                                    frameQueue.removeFirst()
-                                }
-                                
-                                //print("queue: \(frameQueueLastTimestamp) -> \(timestamp), \(test)")
-                                
-                                frameQueueLastTimestamp = timestamp
-                                frameQueueLastImageBuffer = imageBuffer
-                            }
-                            
-                            // Pull the very last imageBuffer for a given timestamp
-                            if frameQueueLastTimestamp == timestamp {
-                                 frameQueueLastImageBuffer = imageBuffer
-                            }
-                            
-                            objc_sync_exit(frameQueueLock)
-                        }
-                    } else {
-                        alvr_report_frame_decoded(timestamp)
-                        alvr_report_compositor_start(timestamp)
-                        alvr_report_submit(timestamp, 0)
-                    }
-                }
-                
-                
-            default:
-                print("msg")
-            }
-        }
-    }
->>>>>>> 088ea714
 
     func renderFrame() {
         /// Per frame updates hare
@@ -500,13 +331,9 @@
         }
         
         guard let frame = layerRenderer.queryNextFrame() else { return }
-<<<<<<< HEAD
-              
-=======
         guard let timing = frame.predictTiming() else { return }
         let renderingStreaming = streamingActiveForFrame && queuedFrame != nil
         
->>>>>>> 088ea714
         frame.startUpdate()
         frame.endUpdate()
         LayerRenderer.Clock().wait(until: timing.optimalInputTime)
@@ -552,31 +379,6 @@
         
         let vsyncTime = LayerRenderer.Clock.Instant.epoch.duration(to: drawable.frameTiming.presentationTime).timeInterval
         let vsyncTimeNs = UInt64(vsyncTime * Double(NSEC_PER_SEC))
-<<<<<<< HEAD
-        let framePreviouslyPredictedPose = queuedFrame != nil ? WorldTracker.shared.lookupDeviceAnchorFor(timestamp: queuedFrame!.timestamp) : nil
-        if renderingStreaming && framePreviouslyPredictedPose != nil {
-            // TODO: maybe find some mutable pointer hax to just copy in the ground truth, instead of asking for a value in the past.
-            let time = Double(queuedFrame!.timestamp) / Double(NSEC_PER_SEC)
-            //let deviceAnchor = worldTracking.queryDeviceAnchor(atTimestamp: time)
-            let deviceAnchor = WorldTracker.shared.worldTracking.queryDeviceAnchor(atTimestamp: vsyncTime)
-            drawable.deviceAnchor = deviceAnchor
-            
-            //print("found anchor for frame!", deviceAnchorLoc, queuedFrame!.timestamp, deviceAnchor?.originFromAnchorTransform)
-        }
-        
-        if drawable.deviceAnchor == nil {
-            if renderingStreaming && queuedFrame != nil {
-                if let count = missedAnchors[queuedFrame!.timestamp] {
-                    missedAnchors[queuedFrame!.timestamp] = count + 1
-                } else {
-                    missedAnchors[queuedFrame!.timestamp] = 1
-                    print("missing anchor!!", queuedFrame!.timestamp)
-                }
-            }
-            let deviceAnchor = WorldTracker.shared.worldTracking.queryDeviceAnchor(atTimestamp: vsyncTime)
-            drawable.deviceAnchor = deviceAnchor
-        }
-=======
         let framePreviouslyPredictedPose = queuedFrame != nil ? lookupDeviceAnchorFor(timestamp: queuedFrame!.timestamp) : nil
 
         if renderingStreaming && queuedFrame != nil && framePreviouslyPredictedPose == nil {
@@ -585,7 +387,6 @@
         
         let deviceAnchor = worldTracking.queryDeviceAnchor(atTimestamp: vsyncTime)
         drawable.deviceAnchor = deviceAnchor
->>>>>>> 088ea714
         
         /*if let queuedFrame = queuedFrame {
          let test_ts = queuedFrame.timestamp
@@ -618,15 +419,6 @@
             WorldTracker.shared.sendTracking(targetTimestamp: targetTimestamp)
         }
         
-<<<<<<< HEAD
-        if EventHandler.shared.alvrInitialized && queuedFrame != nil && EventHandler.shared.lastSubmittedTimestamp != queuedFrame?.timestamp {
-            let currentTimeNs = UInt64(CACurrentMediaTime() * Double(NSEC_PER_SEC))
-            //print("Finished:", queuedFrame!.timestamp)
-            alvr_report_submit(queuedFrame!.timestamp, vsyncTimeNs &- currentTimeNs)
-            EventHandler.shared.lastSubmittedTimestamp = queuedFrame!.timestamp
-        }
-=======
->>>>>>> 088ea714
         
         EventHandler.shared.lastQueuedFrame = queuedFrame
     }
